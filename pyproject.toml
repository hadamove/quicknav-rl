--- conflicted
+++ resolved
@@ -10,15 +10,10 @@
 requires-python = ">=3.10"
 dependencies = [
     "imageio>=2.37.0",
-<<<<<<< HEAD
-    "rejax>=0.1.1",
-    "jax[cuda12_pip]>=0.4.23",
-=======
     "rejax @ git+https://github.com/hadamove/rejax.git@main",
     "jax[cuda]==0.5.3",
     "optuna>=4.3.0",
     "optuna-dashboard>=0.18.0",
->>>>>>> d94a1df8
 ]
 
 [dependency-groups]
